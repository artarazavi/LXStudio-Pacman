package titanicsend.pattern;

import heronarts.lx.LX;
import heronarts.lx.audio.GraphicMeter;
import titanicsend.util.TEMath;

/**
 * Patterns should inherit from this if they wish to make use of live audio
 * data and several useful derived audio attributes, such as normalized
 * bass or treble levels.
 *
 * In the future we can implement gates, thresholds, beat detection, or
 * tempo inference.
 */
public abstract class TEAudioPattern extends TEPattern {
    // The GraphicMeter holds the analyzed frequency content for the audio input
    protected final GraphicMeter eq = lx.engine.audio.meter;

    // Fractions in 0..1 for the instantaneous frequency level this frame.
    // If we find this useful and track many more bands, a collection of ratio
    // tracker objects would make sense.
    protected double bassLevel;
    protected double trebleLevel;

    // One of the demo patterns allows the VJ to vary how many bass bands
    // are tracked.
    protected int bassBandCount;

    // Accumulate recent frequency band measurements into an exponentially
    // weighted moving average.
    protected TEMath.EMA avgBass = new TEMath.EMA(0.2, .01);
    protected TEMath.EMA avgTreble = new TEMath.EMA(0.2, .01);

    /* Ratios of the instantaneous frequency levels in bands to their recent
     * running average. Using a ratio like this helps auto-scale to various
     * input levels. It would be best combined with a gate, so that long periods
     * of silence are ignored and return 0 instead of establishing a low bar.
     *
     * For example, with bassRatio:
     * .01 = 1% of recent average bass
     * 1    = Exactly the recent average bass
     * 5    = 5 times higher than the recent average bass
     *
     * Values depend greatly on the audio content, but 0.2 to 3 are common.
     */
    protected double bassRatio = .2;
    protected double trebleRatio = .2;

    protected TEAudioPattern(LX lx) {
        super(lx);
        bassBandCount = 2;
    }

    @Override
    protected void run(double deltaMs) {
        computeAudio(deltaMs);
        runTEAudioPattern(deltaMs);
    }

    protected abstract void runTEAudioPattern(double deltaMs);

    /** Call computeAudio() in a TEAudioPattern's run() once per frame to
     * update values that analyze and process the audio stream.
     *
     * @param deltaMs elapsed time since last frame, as provided in run(deltaMs)
     */
    public void computeAudio(double deltaMs) {
        /* Average bass level of the bottom `bassBands` frequency bands.
         * The default lx.engine.audio.meter breaks up sound into 16 bands,
         * so a `bassBandCount` of 2 averages the bottom 12.5% of frequencies.
         */
        bassLevel = eq.getAverage(0, bassBandCount);

        // Instantaneous average level of the top half of the frequency bins
        trebleLevel = eq.getAverage(eq.numBands / 2, eq.numBands / 2);

        /* Compute the ratio of the current instantaneous frequency levels to
         * their new, updated moving averages.
         */
        bassRatio = bassLevel / avgBass.update(bassLevel, deltaMs);
        trebleRatio = trebleLevel / avgTreble.update(trebleLevel, deltaMs);
    }

<<<<<<< HEAD
    public double getTrebleRatio() {
        return trebleRatio;
=======
    public double getBassLevel() {
        return bassLevel;
    }

    public double getTrebleLevel() {
        return trebleLevel;
>>>>>>> 51984fb6
    }

    public double getBassRatio() {
        return bassRatio;
    }
<<<<<<< HEAD
=======

    public double getTrebleRatio() {
        return trebleRatio;
    }
>>>>>>> 51984fb6
}<|MERGE_RESOLUTION|>--- conflicted
+++ resolved
@@ -81,27 +81,19 @@
         trebleRatio = trebleLevel / avgTreble.update(trebleLevel, deltaMs);
     }
 
-<<<<<<< HEAD
-    public double getTrebleRatio() {
-        return trebleRatio;
-=======
     public double getBassLevel() {
         return bassLevel;
     }
 
     public double getTrebleLevel() {
         return trebleLevel;
->>>>>>> 51984fb6
     }
 
     public double getBassRatio() {
         return bassRatio;
     }
-<<<<<<< HEAD
-=======
 
     public double getTrebleRatio() {
         return trebleRatio;
     }
->>>>>>> 51984fb6
 }