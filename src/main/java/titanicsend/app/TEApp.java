--- conflicted
+++ resolved
@@ -112,14 +112,11 @@
     lx.registry.addPattern(SolidPanel.class);
     lx.registry.addPattern(PulsingTriangles.class);
     lx.registry.addPattern(HandTracker.class);
-<<<<<<< HEAD
     lx.registry.addPattern(NeonHeartPattern.class);
     lx.registry.addPattern(GridPattern.class);
-=======
     lx.registry.addPattern(BreathingDots.class);
     lx.registry.addPattern(AlternatingDots.class);
     lx.registry.addPattern(Fireflies.class);
->>>>>>> aa085dab
 
     // Patterns that will not aspire to art direction standards
     lx.registry.addPattern(EddiePattern.class);
