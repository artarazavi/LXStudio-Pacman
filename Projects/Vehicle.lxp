--- conflicted
+++ resolved
@@ -1,10 +1,6 @@
 {
   "version": "0.4.1-SNAPSHOT",
-<<<<<<< HEAD
-  "timestamp": 1652135725470,
-=======
   "timestamp": 1652302590763,
->>>>>>> aa085dab
   "model": {
     "id": 2,
     "class": "heronarts.lx.structure.LXStructure",
@@ -1141,31 +1137,16 @@
               },
               {
                 "id": 1916,
-<<<<<<< HEAD
-                "class": "titanicsend.pattern.yoffa.shaders.basicpatterns.NeonHeartPattern",
-=======
                 "class": "titanicsend.pattern.yoffa.BreathingDots",
->>>>>>> aa085dab
-                "internal": {
-                  "modulationColor": 0,
-                  "expanded": true,
-                  "modulationExpanded": false,
-                  "autoCycleEligible": true
-                },
-                "parameters": {
-<<<<<<< HEAD
-                  "label": "NeonHeartPattern",
-                  "recall": false,
-                  "Speed": -0.5,
-                  "Scale": 0.012,
-                  "Radius": 0.012,
-                  "Thickness": 0.0035,
-                  "Intensity": 1.3,
-                  "Length": 0.25
-=======
+                "internal": {
+                  "modulationColor": 0,
+                  "expanded": true,
+                  "modulationExpanded": false,
+                  "autoCycleEligible": true
+                },
+                "parameters": {
                   "label": "BreathingDots",
                   "recall": false
->>>>>>> aa085dab
                 },
                 "children": {
                   "modulation": {
@@ -1186,40 +1167,21 @@
                 "deviceVersion": -1
               },
               {
-<<<<<<< HEAD
-                "id": 1918,
-                "class": "titanicsend.pattern.yoffa.shaders.basicpatterns.GridPattern",
-=======
                 "id": 9393,
                 "class": "titanicsend.pattern.yoffa.AlternatingDots",
->>>>>>> aa085dab
-                "internal": {
-                  "modulationColor": 0,
-                  "expanded": true,
-                  "modulationExpanded": false,
-                  "autoCycleEligible": true
-                },
-                "parameters": {
-<<<<<<< HEAD
-                  "label": "GridPattern",
-                  "recall": false,
-                  "Forward Speed": 4.0,
-                  "Sideways Speed": 2.0,
-                  "Color Change Speed": 1.0,
-                  "Alpha Waves": true,
-                  "Glowing": true
-                },
-                "children": {
-                  "modulation": {
-                    "id": 1919,
-=======
+                "internal": {
+                  "modulationColor": 0,
+                  "expanded": true,
+                  "modulationExpanded": false,
+                  "autoCycleEligible": true
+                },
+                "parameters": {
                   "label": "AlternatingDots",
                   "recall": false
                 },
                 "children": {
                   "modulation": {
                     "id": 9394,
->>>>>>> aa085dab
                     "class": "heronarts.lx.modulation.LXModulationEngine",
                     "internal": {
                       "modulationColor": 0
