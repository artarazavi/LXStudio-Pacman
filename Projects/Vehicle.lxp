--- conflicted
+++ resolved
@@ -1,10 +1,6 @@
 {
   "version": "0.4.1-SNAPSHOT",
-<<<<<<< HEAD
-  "timestamp": 1652142179302,
-=======
   "timestamp": 1652302590763,
->>>>>>> 1aecc128
   "model": {
     "id": 2,
     "class": "heronarts.lx.structure.LXStructure",
@@ -1141,23 +1137,15 @@
               },
               {
                 "id": 1916,
-<<<<<<< HEAD
-                "class": "titanicsend.pattern.yoffa.media.ReactiveHeartPattern",
-=======
                 "class": "titanicsend.pattern.yoffa.BreathingDots",
->>>>>>> 1aecc128
-                "internal": {
-                  "modulationColor": 0,
-                  "expanded": true,
-                  "modulationExpanded": false,
-                  "autoCycleEligible": true
-                },
-                "parameters": {
-<<<<<<< HEAD
-                  "label": "ReactiveHeartPattern",
-=======
+                "internal": {
+                  "modulationColor": 0,
+                  "expanded": true,
+                  "modulationExpanded": false,
+                  "autoCycleEligible": true
+                },
+                "parameters": {
                   "label": "BreathingDots",
->>>>>>> 1aecc128
                   "recall": false
                 },
                 "children": {
@@ -1179,34 +1167,21 @@
                 "deviceVersion": -1
               },
               {
-<<<<<<< HEAD
-                "id": 1918,
-                "class": "titanicsend.pattern.yoffa.media.BasicVideoPattern",
-=======
                 "id": 9393,
                 "class": "titanicsend.pattern.yoffa.AlternatingDots",
->>>>>>> 1aecc128
-                "internal": {
-                  "modulationColor": 0,
-                  "expanded": true,
-                  "modulationExpanded": false,
-                  "autoCycleEligible": true
-                },
-                "parameters": {
-<<<<<<< HEAD
-                  "label": "BasicVideoPattern",
-=======
+                "internal": {
+                  "modulationColor": 0,
+                  "expanded": true,
+                  "modulationExpanded": false,
+                  "autoCycleEligible": true
+                },
+                "parameters": {
                   "label": "AlternatingDots",
->>>>>>> 1aecc128
                   "recall": false
                 },
                 "children": {
                   "modulation": {
-<<<<<<< HEAD
-                    "id": 1919,
-=======
                     "id": 9394,
->>>>>>> 1aecc128
                     "class": "heronarts.lx.modulation.LXModulationEngine",
                     "internal": {
                       "modulationColor": 0
