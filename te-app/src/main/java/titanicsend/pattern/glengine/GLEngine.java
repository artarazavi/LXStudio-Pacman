package titanicsend.pattern.glengine;

import static com.jogamp.opengl.GL.*;
import static titanicsend.pattern.glengine.GLShader.TEXTURE_UNIT_AUDIO;

import com.jogamp.opengl.GL4;
import com.jogamp.opengl.GLAutoDrawable;
import com.jogamp.opengl.GLContext;
import com.jogamp.opengl.util.GLBuffers;
import heronarts.lx.LX;
import heronarts.lx.LXComponent;
import heronarts.lx.LXLoopTask;
import heronarts.lx.audio.GraphicMeter;
import heronarts.lx.color.LXColor;
import heronarts.lx.color.LXSwatch;
import java.nio.FloatBuffer;
import titanicsend.audio.AudioStems;
import titanicsend.pattern.glengine.mixer.GLMixer;
import titanicsend.pattern.yoffa.shader_engine.ShaderUtils;
import titanicsend.util.TE;
import titanicsend.util.TEMath;

public class GLEngine extends LXComponent implements LXLoopTask, LX.Listener {
  public static final String PATH = "GLEngine";
  public static GLEngine current;

  private final int[] audioTextureHandle = new int[1];
  private final int[] uniformBlockHandles = new int[2];

  // rendering canvas size.  May be changed
  // via the startup command line.
  private final int width;
  private final int height;

  // Dimensions of mapped texture backbuffer.
  //
  // This buffer is never directly rendered by either the GPU or by Java
  // Instead, the pixel locations corresponding to the lx model's LEDs are
  // colored at frame time and the buffer is supplied as a read-only sampler
  // to the shader system.
  //
  // So increasing the size of this buffer affects memory usage but does
  // not affect rendering performance.  The default size is sufficient for
  // even very large models, but can be increased if necessary.
  // TODO - make this configurable per pattern or effect.
  @Deprecated private static final int mappedBufferWidth = 640;
  @Deprecated private static final int mappedBufferHeight = 640;

  // audio texture size and buffer
  private static final int audioTextureWidth = 512;
  private static final int audioTextureHeight = 2;
  private FloatBuffer audioTextureData;

  // audio data sources & parameters
  private final double AUDIO_LEVEL_MIN = 0.01;
  private final GraphicMeter meter;
  private final float fftResampleFactor;

  private static final TEMath.EMA avgVolume = new TEMath.EMA(0.5, .01);
  private static final TEMath.EMA avgBass = new TEMath.EMA(0.2, .01);
  private static final TEMath.EMA avgTreble = new TEMath.EMA(0.2, .01);

  private static double beat = 0.0;
  private static double sinPhaseBeat = 0.0;
  private static double volume = 0.0;
  private static double bassLevel = 0.0;
  private static double trebleLevel = 0.0;
  private static double volumeRatio = 0.0;
  private static double bassRatio = 0.0;
  private static double trebleRatio = 0.0;

  // audio and related uniform block buffer parameters
  private FloatBuffer perRunUniformBlock;
  private int perRunUniformBlockSize;
  private FloatBuffer perFrameUniformBlock;
  private int perFrameUniformBlockSize;

  public static final int perRunUniformBlockBinding = 0;
  public static final int perFrameUniformBlockBinding = 1;

  // Texture cache management
  public final TextureManager textureCache;

  // GPU Mixer Engine
  private final GLMixer mixer;

  // Data and utility methods for the GL canvas/context.
  private GLAutoDrawable canvas = null;
  private GL4 gl4;

  public GLAutoDrawable getCanvas() {
    return canvas;
  }

  public int getWidth() {
    return this.width;
  }

  public int getHeight() {
    return this.height;
  }

  @Deprecated
  public static int getMappedBufferWidth() {
    return mappedBufferWidth;
  }

  @Deprecated
  public static int getMappedBufferHeight() {
    return mappedBufferHeight;
  }

  // Utility methods to give java patterns access to the audio texture
  // should they want it.
  public FloatBuffer getAudioTextureBuffer() {
    return audioTextureData;
  }

  public static int getAudioTextureWidth() {
    return audioTextureWidth;
  }

  public static int getAudioTextureHeight() {
    return audioTextureHeight;
  }

  /**
   * Retrieve a single sample of the current frame's fft data from the engine NOTE: 512 samples can
   * always be retrieved, regardless of how many bands the engine actually supplies. Data will be
   * properly distributed (but not smoothed or interpolated) across the full 512 sample range.
   *
   * @param index (0-511) of the sample to retrieve.
   * @return fft sample, normalized to range 0 to 1.
   */
  private float getFrequencyData(int index) {
    return meter.getBandf((int) Math.floor((float) index * fftResampleFactor));
  }

  /**
   * Retrieve a single sample of the current frame's waveform data from the engine
   *
   * @param index (0-511) of the sample to retrieve
   * @return waveform sample, range -1 to 1
   */
  private float getWaveformData(int index) {
    return meter.getSamples()[index];
  }

  public void bindAudioTexture() {
    bindTextureUnit(TEXTURE_UNIT_AUDIO, this.audioTextureHandle[0]);
  }

  /**
   * Construct texture to hold audio fft and waveform data and bind it to texture unit 0 for the
   * entire run. Once done, every shader pattern can access the audio data texture with minimal
   * per-pattern work.
   */
  private void initializeAudioTexture() {
    // allocate backing buffer in native memory
    this.audioTextureData = GLBuffers.newDirectFloatBuffer(audioTextureHeight * audioTextureWidth);

    // create texture and bind it to the dedicated texture unit
    gl4.glGenTextures(1, audioTextureHandle, 0);
    bindAudioTexture();

    // allocate storage once
    gl4.glTexImage2D(
        GL4.GL_TEXTURE_2D,
        0,
        GL4.GL_R32F,
        audioTextureWidth,
        audioTextureHeight,
        0,
        GL4.GL_RED,
        GL_FLOAT,
        null);

    // configure texture coordinate handling
    // TODO - would GL_LINEAR filtering look more interesting here?
    gl4.glTexParameteri(GL_TEXTURE_2D, GL_TEXTURE_MAG_FILTER, GL_NEAREST);
    gl4.glTexParameteri(GL_TEXTURE_2D, GL_TEXTURE_MIN_FILTER, GL_NEAREST);
    gl4.glTexParameteri(GL_TEXTURE_2D, GL_TEXTURE_WRAP_S, GL_CLAMP_TO_EDGE);
    gl4.glTexParameteri(GL_TEXTURE_2D, GL_TEXTURE_WRAP_T, GL_CLAMP_TO_EDGE);
  }

  /** Update audio texture object with new fft and waveform data. This is called once per frame. */
  private void updateAudioTexture() {
    // load frequency and waveform data into our texture buffer
    for (int n = 0; n < audioTextureWidth; n++) {
      // fft data in the first row
      audioTextureData.put(n, getFrequencyData(n));
      // normalized audio waveform data in the second row
      audioTextureData.put(n + audioTextureWidth, getWaveformData(n));
    }

    bindAudioTexture();

    // update audio texture on the GPU from our buffer, *without* re-allocating
    gl4.glTexSubImage2D(
        GL_TEXTURE_2D,
        0,
        0,
        0,
        audioTextureWidth,
        audioTextureHeight,
        GL4.GL_RED,
        GL_FLOAT,
        audioTextureData);
  }

  /**
   * Set the palette size and colors in the shader uniform block.
   *
   * @param uniformBuffer The uniform block buffer. When called, the current index must be at the
   *     start of the palette data area
   */
  public void setPaletteUniforms(FloatBuffer uniformBuffer) {
    float r, g, b;
    LXSwatch activeSwatch = getLX().engine.palette.swatch;
    int n = activeSwatch.colors.size();

    // store palette size (iPaletteSize)
    uniformBuffer.put((float) activeSwatch.colors.size());

    // store palette colors
    for (int i = 0; i < n; i++) {
      int color = activeSwatch.getColor(i).getColor();

      r = (float) (0xff & LXColor.red(color)) / 255f;
      uniformBuffer.put(r);
      g = (float) (0xff & LXColor.green(color)) / 255f;
      uniformBuffer.put(g);
      b = (float) (0xff & LXColor.blue(color)) / 255f;
      uniformBuffer.put(b);
      uniformBuffer.put(1.0f); // alpha (filler at this point)
    }
  }

  /**
   * Return a properly aligned size for a uniform block. This is necessary, particularly on macOS,
   * where the size of a uniform block must be a multiple of GL_UNIFORM_BUFFER_OFFSET_ALIGNMENT.
   * (NVidia drivers on Windows and Linux are more forgiving. I always discover things like this the
   * hard way!)
   *
   * @param elements The number of 4-byte elements in the uniform block
   * @return The size of the uniform block in bytes, aligned to the
   *     GL_UNIFORM_BUFFER_OFFSET_ALIGNMENT
   */
  private int getUBOAlignedSize(int elements) {
    int[] alignment = new int[1];
    gl4.glGetIntegerv(GL4.GL_UNIFORM_BUFFER_OFFSET_ALIGNMENT, alignment, 0);
    return ((elements * 4) + alignment[0] - 1) & ~(alignment[0] - 1);
  }

  /**
   * Initialize shared uniform blocks. These blocks let us centrally manage uniforms that are common
   * to all shaders and are only updated once per run, or once per frame. Keeping a single copy of
   * these uniforms in GPU memory saves space and reduces the number of uniform setup and data
   * transfer calls needed for each running shader.
   */
  private void initializeUniformBlocks() {

    // Allocate backing buffer for per run uniforms in native memory
    // First determine the size of the buffer.  Unfortunately, in Java this
    // needs to be done manually, as we can't directly get the size of the corresponding
    // c-language struct. Fortunately, it's not difficult, but the layout rules
    // must be followed exactly.   If you need to add elements to a uniform block,
    // see the spec at: http://www.opengl.org/registry/specs/ARB/uniform_buffer_object.txt
    //

    // At present,we need 6 floats for per run uniforms:
    // 4 floats for vec4 iMouse
    // 2 floats for vec2 iResolution
    //
    this.perRunUniformBlockSize = getUBOAlignedSize(6);
    this.perRunUniformBlock = GLBuffers.newDirectFloatBuffer(perRunUniformBlockSize / 4);

    // copy data to the perRunUniformBlock buffer
    // iMouse is not used, but is retained for Shadertoy compatibility.
    // We'll just zero it out.
    perRunUniformBlock.put(0, 0f);
    perRunUniformBlock.put(1, 0f);
    perRunUniformBlock.put(2, 0f);
    perRunUniformBlock.put(3, 0f);

    // iResolution is the size of the canvas
    perRunUniformBlock.put(4, (float) width);
    perRunUniformBlock.put(5, (float) height);

    // Do the same thing for per frame uniforms
    // The items in the block are, in order:
    // 1 float for beat
    // 1 float for sinPhaseBeat
    // 1 float for bassLevel
    // 1 float for trebleLevel
    // 1 float for bassRatio
    // 1 float for trebleRatio
    // 1 float for volumeRatio
    // 1 float for stemBass
    // 1 float for stemDrums
    // 1 float for stemVocals
    // 1 float for stemOther
    // 1 float for iPaletteSize
    // 20 floats (5 x 4) for the palette
    // VERY IMPORTANT NOTE: whatever order this buffer is loaded in MUST be replicated exactly
    // in the shader framework code's uniform block declaration. Otherwise, the uniforms will not
    // have the correct values in the shader.
    this.perFrameUniformBlockSize = getUBOAlignedSize(32);
    this.perFrameUniformBlock = GLBuffers.newDirectFloatBuffer(perFrameUniformBlockSize / 4);

    // Generate the uniform block buffers
    gl4.glGenBuffers(2, uniformBlockHandles, 0);

    // Bind the per-run uniform block to the gl buffer object
    gl4.glBindBuffer(GL4.GL_UNIFORM_BUFFER, uniformBlockHandles[0]);

    // copy the per-run uniform block data to the buffer
    gl4.glBufferData(
        GL4.GL_UNIFORM_BUFFER, perRunUniformBlockSize, perRunUniformBlock, GL4.GL_DYNAMIC_DRAW);
    gl4.glBindBufferRange(
        GL4.GL_UNIFORM_BUFFER,
        perRunUniformBlockBinding,
        uniformBlockHandles[0],
        0,
        perRunUniformBlockSize);

    // Do the same for the per-frame uniform block and its initial data
    gl4.glBindBuffer(GL4.GL_UNIFORM_BUFFER, uniformBlockHandles[1]);
    gl4.glBufferData(
        GL4.GL_UNIFORM_BUFFER, perFrameUniformBlockSize, perFrameUniformBlock, GL4.GL_DYNAMIC_DRAW);
    gl4.glBindBufferRange(
        GL4.GL_UNIFORM_BUFFER,
        perFrameUniformBlockBinding,
        uniformBlockHandles[1],
        0,
        perFrameUniformBlockSize);
  }

  // Update once-per-frame audio data and all the calculated
  // values derived from it.
  private void updateAudioFrameData(double deltaMs) {
    beat = lx.engine.tempo.basis();
    sinPhaseBeat = 0.5 + 0.5 * Math.sin(Math.PI * beat);

    // current instantaneous levels of frequency ranges we're interested in
    volume = Math.max(AUDIO_LEVEL_MIN, meter.getNormalized());
    bassLevel = Math.max(AUDIO_LEVEL_MIN, meter.getAverage(0, 2));
    trebleLevel =
        Math.max(AUDIO_LEVEL_MIN, meter.getAverage(meter.numBands / 2, meter.numBands / 2));

    // Compute the ratios of current instantaneous levels
    // to their slow EMAs.  See TEAudioPattern.java for more info.
    volumeRatio = volume / avgVolume.update(volume, deltaMs);
    bassRatio = bassLevel / avgBass.update(bassLevel, deltaMs);
    trebleRatio = trebleLevel / avgTreble.update(trebleLevel, deltaMs);
  }

  // update the per-frame shared uniform block with current audio data
  private void updatePerFrameUniforms() {
    perFrameUniformBlock.put((float) beat); // beat
    perFrameUniformBlock.put((float) sinPhaseBeat); // sinPhaseBeat
    perFrameUniformBlock.put((float) bassLevel); // bassLevel
    perFrameUniformBlock.put((float) trebleLevel); // trebleLevel
    perFrameUniformBlock.put((float) bassRatio); // bassRatio
    perFrameUniformBlock.put((float) trebleRatio); // trebleRatio
    perFrameUniformBlock.put((float) volumeRatio); // volumeRatio
    for (AudioStems.Stem stem : AudioStems.get().stems) {
      perFrameUniformBlock.put((float) stem.getValue());
    }

    // set the palette size and colors
    setPaletteUniforms(perFrameUniformBlock);

    // update the GPU buffer with the new data
    perFrameUniformBlock.rewind();
    gl4.glBindBuffer(GL4.GL_UNIFORM_BUFFER, uniformBlockHandles[1]);
    gl4.glBufferSubData(GL4.GL_UNIFORM_BUFFER, 0, perFrameUniformBlockSize, perFrameUniformBlock);
  }

  /**
   * Check for an OpenGL error, which also resets the error code. Caution: an error detected here
   * could be left over from an earlier GL call instead of being from the most recent call. To be
   * certain, call it before and after your area of concern.
   */
  @SuppressWarnings("unused")
  public void checkGLError() {
    int err = this.gl4.glGetError();
    if (err != GL_NO_ERROR) {
      String errorString = getGLErrorString(err);
      LX.error("GL Error: " + err + " (" + errorString + ")");
    }
  }

  /** Helper method to convert GL error codes to readable strings */
  private String getGLErrorString(int err) {
    return switch (err) {
      case GL_INVALID_ENUM -> "GL_INVALID_ENUM";
      case GL_INVALID_VALUE -> "GL_INVALID_VALUE";
      case GL_INVALID_OPERATION -> "GL_INVALID_OPERATION";
      case GL4.GL_STACK_OVERFLOW -> "GL_STACK_OVERFLOW";
      case GL4.GL_STACK_UNDERFLOW -> "GL_STACK_UNDERFLOW";
      case GL_OUT_OF_MEMORY -> "GL_OUT_OF_MEMORY";
      case GL_INVALID_FRAMEBUFFER_OPERATION -> "GL_INVALID_FRAMEBUFFER_OPERATION";
      case GL4.GL_CONTEXT_LOST -> "GL_CONTEXT_LOST";
      default -> "Unknown error code: " + err;
    };
  }

  public GLEngine(LX lx, int width, int height) {
    current = this;
    // The shape the user gives us affects the rendered aspect ratio,
    // but what really matters is that it needs to have room for the
    // largest number of points we're going to encounter during a run.
    // TODO - adjust buffer size & shape dynamically as the model changes.
    // TODO - this will require a lot of GPU memory management, so is
    // TODO - a longer-term goal.
    this.width = width;
    this.height = height;

    int maxPoints = this.width * this.height;
    TE.log(
        "GLEngine: Rendering canvas size: "
            + this.width
            + "x"
            + this.height
            + " = "
            + maxPoints
            + " total points");

    // register glEngine so we can access it from patterns.
    // and add it as an engine task for audio analysis and buffer management
    lx.engine.registerComponent(PATH, this);
    lx.engine.addTask(this::initialize);

    // Child engines
    this.textureCache = new TextureManager(lx, this);
    this.mixer = new GLMixer(lx, this);

    // set up audio fft and waveform handling
    // TODO - strongly consider expanding the number of FFT bands.
    // TODO - LX defaults to 16, but more bands would let us do more
    // TODO - interesting audio analysis.
    this.meter = lx.engine.audio.meter;
    fftResampleFactor = meter.bands.length / 512f;
  }

  private void initialize() {
    // On first frame...
    // create and initialize offscreen drawable for gl rendering
    canvas = ShaderUtils.createGLSurface(width, height);
    canvas.display();
    gl4 = canvas.getGL().getGL4();

    // activate our context and do initialization tasks
    canvas.getContext().makeCurrent();

    // set up shared uniform blocks
    initializeUniformBlocks();

    // Initialize child engines
    this.textureCache.initialize(this.gl4);
    this.mixer.initialize(this.gl4);

    // set up the per-frame audio info texture
    initializeAudioTexture();

    // Run on every frame. The first run will be before the first mixer loop.
    lx.engine.addLoopTask(this);
  }

  /**
   * Helper method to activate a texture unit and bind a texture to it. In higher OpenGL versions
   * (4.5+) this method is built-in.
   *
   * @param unit Texture unit to activate (0+)
   * @param textureHandle Texture handle that should be bound to the unit
   */
  public void bindTextureUnit(int unit, int textureHandle) {
    // Safety check that textureHandle was initialized
    if (textureHandle < 0) {
      throw new IllegalStateException(
          "Texture has not been initialized, can not bind to unit " + unit);
    }

    this.gl4.glActiveTexture(GL_TEXTURE0 + unit);
    this.gl4.glBindTexture(GL_TEXTURE_2D, textureHandle);
  }

  /**
   * Helper method to unbind the current texture from a texture unit
   *
   * @param unit Texture unit to bind to "0"
   */
  public void unbindTextureUnit(int unit) {
    bindTextureUnit(unit, 0);
  }

  public void loop(double deltaMs) {
    // activate our context and do per-frame tasks
    canvas.getContext().makeCurrent();
    updateAudioFrameData(deltaMs);
    updateAudioTexture();
    updatePerFrameUniforms();

    this.mixer.loop();
  }

  @Override
  public void dispose() {
    this.textureCache.dispose();

    // free GPU resources that we directly allocated
<<<<<<< HEAD
    gl4.glDeleteTextures(audioTextureHandle.length, audioTextureHandle, 0);
    gl4.glDeleteBuffers(uniformBlockHandles.length, uniformBlockHandles, 0);

    ShaderUtils.disposeCompileVAO(this.gl4);

    this.mixer.dispose();

    super.dispose();
=======
    if (GLContext.getCurrent() != null) {
      gl4.glDeleteTextures(audioTextureHandle.length, audioTextureHandle, 0);
      gl4.glDeleteBuffers(uniformBlockHandles.length, uniformBlockHandles, 0);
    }
>>>>>>> 74a92952
  }

  // Static getters for per-frame audio parameters
  // TEPattern and derived pattern classes can access these, which are evaluated
  // only once per frame, instead of recalculating the values for every running pattern
  // instance.
  public static double getAvgVolume() {
    return avgVolume.getValue();
  }

  public static double getAvgBass() {
    return avgBass.getValue();
  }

  public static double getAvgTreble() {
    return avgTreble.getValue();
  }

  public static double getBeat() {
    return beat;
  }

  public static double getSinPhaseOnBeat() {
    return sinPhaseBeat;
  }

  public static double getVolume() {
    return volume;
  }

  public static double getBassLevel() {
    return bassLevel;
  }

  public static double getTrebleLevel() {
    return trebleLevel;
  }

  public static double getVolumeRatio() {
    return volumeRatio;
  }

  public static double getBassRatio() {
    return bassRatio;
  }

  public static double getTrebleRatio() {
    return trebleRatio;
  }
}<|MERGE_RESOLUTION|>--- conflicted
+++ resolved
@@ -510,21 +510,16 @@
     this.textureCache.dispose();
 
     // free GPU resources that we directly allocated
-<<<<<<< HEAD
-    gl4.glDeleteTextures(audioTextureHandle.length, audioTextureHandle, 0);
-    gl4.glDeleteBuffers(uniformBlockHandles.length, uniformBlockHandles, 0);
-
-    ShaderUtils.disposeCompileVAO(this.gl4);
-
-    this.mixer.dispose();
-
-    super.dispose();
-=======
     if (GLContext.getCurrent() != null) {
       gl4.glDeleteTextures(audioTextureHandle.length, audioTextureHandle, 0);
       gl4.glDeleteBuffers(uniformBlockHandles.length, uniformBlockHandles, 0);
     }
->>>>>>> 74a92952
+
+    ShaderUtils.disposeCompileVAO(this.gl4);
+
+    this.mixer.dispose();
+
+    super.dispose();
   }
 
   // Static getters for per-frame audio parameters
