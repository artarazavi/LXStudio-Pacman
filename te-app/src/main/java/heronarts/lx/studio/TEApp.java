/**
 * Copyright 2020- Mark C. Slee, Heron Arts LLC
 *
 * <p>This file is part of the LX Studio software library. By using LX, you agree to the terms of
 * the LX Studio Software License and Distribution Agreement, available at: http://lx.studio/license
 *
 * <p>Please note that the LX license is not open-source. The license allows for free,
 * non-commercial use.
 *
 * <p>HERON ARTS MAKES NO WARRANTY, EXPRESS, IMPLIED, STATUTORY, OR OTHERWISE, AND SPECIFICALLY
 * DISCLAIMS ANY WARRANTY OF MERCHANTABILITY, NON-INFRINGEMENT, OR FITNESS FOR A PARTICULAR PURPOSE,
 * WITH RESPECT TO THE SOFTWARE.
 *
 * @author Mark C. Slee <mark@heronarts.com>
 */
package heronarts.lx.studio;

import heronarts.glx.GLXWindow;
import heronarts.glx.event.GamepadEvent;
import heronarts.glx.event.KeyEvent;
import heronarts.lx.LX;
import heronarts.lx.LXEngine;
import heronarts.lx.LXPlugin;
import heronarts.lx.mixer.LXBus;
import heronarts.lx.mixer.LXChannel;
import heronarts.lx.pattern.LXPattern;
import heronarts.lx.pattern.texture.NoisePattern;
import java.io.File;
import java.io.IOException;
import java.net.SocketException;
import java.text.DateFormat;
import java.text.SimpleDateFormat;
import java.util.ArrayList;
import java.util.Arrays;
import java.util.Calendar;
import java.util.List;
import java.util.function.Function;
import jkbstudio.supermod.SuperMod;
import org.lwjgl.system.Platform;
import titanicsend.app.*;
import titanicsend.app.autopilot.*;
import titanicsend.app.autopilot.justin.*;
import titanicsend.app.autopilot.justin.AutoParameter.Scale;
import titanicsend.app.dev.DevSwitch;
import titanicsend.app.dev.UIDevSwitch;
import titanicsend.app.director.Director;
import titanicsend.app.director.DirectorEffect;
import titanicsend.app.director.UIDirector;
import titanicsend.audio.AudioStemModulator;
import titanicsend.audio.AudioStems;
import titanicsend.audio.AudioStemsPlugin;
import titanicsend.color.ColorPaletteManager;
import titanicsend.color.TEGradientSource;
import titanicsend.dmx.DmxEngine;
import titanicsend.dmx.effect.BeaconStrobeEffect;
import titanicsend.dmx.pattern.*;
import titanicsend.effect.GlobalPatternControl;
import titanicsend.effect.RandomStrobeEffect;
import titanicsend.effect.SimplifyEffect;
import titanicsend.gamepad.GamepadEngine;
import titanicsend.lasercontrol.PangolinHost;
import titanicsend.lasercontrol.TELaserTask;
import titanicsend.lx.APC40Mk2;
import titanicsend.lx.APC40Mk2.UserButton;
import titanicsend.lx.DirectorAPCminiMk2;
import titanicsend.midi.MidiNames;
import titanicsend.model.TEWholeModel;
import titanicsend.model.TEWholeModelDynamic;
import titanicsend.modulator.dmx.Dmx16bitModulator;
import titanicsend.modulator.dmx.DmxDirectorColorModulator;
import titanicsend.modulator.dmx.DmxDualRangeModulator;
import titanicsend.modulator.dmx.DmxGridModulator;
import titanicsend.modulator.dmx.DmxRangeModulator;
import titanicsend.modulator.justin.MultiplierModulator;
import titanicsend.modulator.justin.UIMultiplierModulator;
import titanicsend.modulator.outputOsc.OutputOscColorModulator;
import titanicsend.modulator.outputOsc.OutputOscFloatModulator;
import titanicsend.modulator.outputOsc.OutputOscTempoModulator;
import titanicsend.ndi.NDIEngine;
import titanicsend.osc.CrutchOSC;
import titanicsend.pattern.TEMidiFighter64DriverPattern;
import titanicsend.pattern.TEPerformancePattern;
import titanicsend.pattern.ben.*;
import titanicsend.pattern.cesar.HandTracker;
import titanicsend.pattern.glengine.GLEngine;
import titanicsend.pattern.glengine.ShaderPatternClassFactory;
import titanicsend.pattern.glengine.ShaderPrecompiler;
import titanicsend.pattern.jeff.*;
import titanicsend.pattern.jon.*;
import titanicsend.pattern.justin.*;
import titanicsend.pattern.look.*;
import titanicsend.pattern.mike.*;
import titanicsend.pattern.pixelblaze.*;
import titanicsend.pattern.sinas.LightBeamsAudioReactivePattern;
import titanicsend.pattern.sinas.TdNdiPattern;
import titanicsend.pattern.sinas.TdStableDiffusionPattern;
import titanicsend.pattern.tom.*;
import titanicsend.pattern.util.PanelDebugPattern;
import titanicsend.pattern.util.TargetPixelStamper;
import titanicsend.pattern.yoffa.config.OrganicPatternConfig;
import titanicsend.pattern.yoffa.config.ShaderEdgesPatternConfig;
import titanicsend.pattern.yoffa.config.ShaderPanelsPatternConfig;
import titanicsend.pattern.yoffa.effect.BeaconEffect;
import titanicsend.preset.PresetEngine;
import titanicsend.preset.UIUserPresetManager;
import titanicsend.ui.UI3DManager;
import titanicsend.ui.UITEPerformancePattern;
import titanicsend.ui.color.UIColorPaletteManager;
import titanicsend.ui.effect.UIRandomStrobeEffect;
import titanicsend.ui.modulator.UIDmx16bitModulator;
import titanicsend.ui.modulator.UIDmxDualRangeModulator;
import titanicsend.ui.modulator.UIDmxGridModulator;
import titanicsend.ui.modulator.UIDmxRangeModulator;
import titanicsend.util.MissingControlsManager;
import titanicsend.util.TE;

public class TEApp extends LXStudio {

  static {
    // Ensure that AWT is only used in headless mode
    System.setProperty("java.awt.headless", "true");
  }

  private static final String FLAG_GPU_MIXER = "--gpu";

  public static TEWholeModel wholeModel;

  private static int WINDOW_WIDTH = 1280;
  private static int WINDOW_HEIGHT = 800;

  private static final String FLAG_HEADLESS = "--headless";
  private static final String FLAG_OPENGL = "--opengl";
  private static final String FLAG_WARNINGS = "--warnings";
  private static final String FLAG_DEBUG = "--debug";
  private static final String FLAG_DISABLE_ZEROCONF = "--disable-zeroconf";
  private static final String FLAG_FORCE_OUTPUT = "--force-output";
  private static final String FLAG_DISABLE_OUTPUT = "--disable-output";

  // Default shader system rendering canvas
  // resolution.  Determines the maximum number of
  // model points allowed. May be changed via the startup
  // command line argument --resolution=WIDTHxHEIGHT
  // (Default allows roughly 102,000 points.)
  public static int glRenderWidth = 1920;
  public static int glRenderHeight = 1200;

  public static GamepadEngine gamepadEngine;

  @LXPlugin.Name("Titanic's End")
  public static class Plugin implements LXStudio.Plugin, LX.Listener, LX.ProjectListener {

    private final TEVirtualOverlays virtualOverlays;

    //    private GigglePixelListener gpListener;
    //    private GigglePixelBroadcaster gpBroadcaster;

    private TEAutopilot autopilot;
    private TEOscListener oscListener;
    private Autopilot autopilotJKB;

    private final DmxEngine dmxEngine;
    private final NDIEngine ndiEngine;
    private final GLEngine glEngine;
    private final SuperMod superMod;

    private final ColorPaletteManager paletteManagerA;
    private final ColorPaletteManager paletteManagerB;
    private final TELaserTask laserTask;
    private final CrutchOSC crutchOSC;
    private DevSwitch devSwitch;
    private final Director director;
    private final PresetEngine presetEngine;

    // objects that manage UI displayed in 3D views
    private UI3DManager ui3dManager;

    private LX lx;

    public Plugin(LX lx) {
      log("TEApp.Plugin(LX)");
      this.lx = lx;
      lx.addListener(this);
      lx.addProjectListener(this);

      wholeModel = new TEWholeModelDynamic(lx);

      // Saved options for UI overlays
      lx.engine.registerComponent(
          "virtualOverlays", this.virtualOverlays = new TEVirtualOverlays(lx));

      // set up global control values object so all patterns can potentially be controlled
      // by a single external input (e.g. DMX controller )
      lx.engine.registerComponent("globalPatternControls", new TEGlobalPatternControls(lx));

      this.dmxEngine = new DmxEngine(lx);
      this.ndiEngine = new NDIEngine(lx);
      this.glEngine = new GLEngine(lx, glRenderWidth, glRenderHeight);
      gamepadEngine = new GamepadEngine(lx);
      this.presetEngine = new PresetEngine(lx);
      this.presetEngine.openFile(lx.getMediaFile("Presets/UserPresets/BM24.userPresets"));

      // Super Modulator midi controller
      this.superMod = new SuperMod(lx);

      lx.engine.registerComponent(
          "paletteManagerA", this.paletteManagerA = new ColorPaletteManager(lx));
      if (UIColorPaletteManager.DISPLAY_TWO_MANAGED_SWATCHES) {
        lx.engine.registerComponent(
            "paletteManagerB", this.paletteManagerB = new ColorPaletteManager(lx, "SWATCH B", 1));
      } else {
        this.paletteManagerB = null;
      }

      new TEGradientSource(lx);

      // JKB Autopilot
      // lx.engine.registerComponent("autopilot", this.autopilotJKB = new AutopilotExample(lx));
      // initializeAutopilotLibraryJKB();

      // create our loop task for outputting data to lasers
      this.laserTask = new TELaserTask(lx);
      lx.engine.addLoopTask(this.laserTask);

      // Load metadata about unused controls per-pattern into a singleton that patterns will
      // reference later
      MissingControlsManager.get();

      // CrutchOSC is an LXOscEngine supplement for TouchOSC clients
      lx.engine.registerComponent("focus", this.crutchOSC = new CrutchOSC(lx));

      this.director = new Director(lx);
    }

    public void initialize(LX lx) {
      // Here is where you should register any custom components or make modifications
      // to the LX engine or hierarchy. This is also used in headless mode, so note that
      // you cannot assume you are working with an LXStudio class or that any UI will be
      // available.

      log("TEApp.Plugin.initialize()");

      // Register child plugin components
      AudioStemsPlugin.registerComponents(lx);

      // Patterns/effects that currently conform to art direction standards
      lx.registry.addPattern(EdgeProgressions.class);
      lx.registry.addPattern(EdgeSymmetry.class);
      lx.registry.addPattern(Smoke.class);

      // Patterns that are in development towards meeting standards
      lx.registry.addPattern(ArcEdges.class);
      lx.registry.addPattern(BassLightning.class);
      lx.registry.addPattern(BouncingDots.class);
      lx.registry.addPattern(FxLaserCharge.class);
      lx.registry.addPattern(Checkers.class);
      lx.registry.addPattern(EdgeFall.class);
      lx.registry.addPattern(EdgeKITT.class);
      lx.registry.addPattern(EdgeRunner.class);
      lx.registry.addPattern(Electric.class);
      lx.registry.addPattern(ElectricEdges.class);
      lx.registry.addPattern(Fireflies.class);
      lx.registry.addPattern(FollowThatStar.class);
      lx.registry.addPattern(FrameBrights.class);
      lx.registry.addPattern(FourStar.class);
      lx.registry.addPattern(FxEdgeRocket.class);
      lx.registry.addPattern(FxDualWave.class);
      lx.registry.addPattern(Iceflow.class);
      lx.registry.addPattern(Kaleidosonic.class);
      lx.registry.addPattern(MultipassDemo.class);
      lx.registry.addPattern(NDIReceiverTest.class);
      lx.registry.addPattern(TdNdiPattern.class);
      lx.registry.addPattern(TdStableDiffusionPattern.class);
      lx.registry.addPattern(ModelFileWriter.class);
      lx.registry.addPattern(Phasers.class);
      lx.registry.addPattern(PixelblazeSandbox.class);
      lx.registry.addPattern(PBAudio1.class);
      lx.registry.addPattern(Audio1.class);
      lx.registry.addPattern(PBXorcery.class);
      lx.registry.addPattern(Xorcery.class);
      lx.registry.addPattern(XorceryDiamonds.class);
      lx.registry.addPattern(PBFireworkNova.class);
      lx.registry.addPattern(PixelblazeParallel.class);
      lx.registry.addPattern(RadialSimplex.class);
      lx.registry.addPattern(RainBands.class);
      lx.registry.addPattern(SimplexPosterized.class);
      lx.registry.addPattern(SpaceExplosionFX.class);
      lx.registry.addPattern(SpiralDiamonds.class);
      lx.registry.addPattern(TEMidiFighter64DriverPattern.class);
      lx.registry.addPattern(TESparklePattern.class);
      lx.registry.addPattern(TurbulenceLines.class);
      lx.registry.addPattern(TriangleNoise.class);
      lx.registry.addPattern(OldSpiralDiamonds.class);
      lx.registry.addPattern(PulsingTriangles.class);
      lx.registry.addPattern(Fire.class);
      lx.registry.addPattern(TESolidPattern.class);
      lx.registry.addPattern(TEGradientPattern.class);

      // Patterns that will not aspire to art direction standards
      lx.registry.addPattern(SigmoidDanceAudioWaveform.class);
      lx.registry.addPattern(SigmoidDanceAudioLevels.class);
      lx.registry.addPattern(TriangleCrossAudioLevels.class);
      lx.registry.addPattern(TriangleCrossAudioWaveform.class);
      lx.registry.addPattern(TriangleInfinityLevels.class);
      lx.registry.addPattern(TriangleInfinityWaveform.class);
      lx.registry.addPattern(TriangleInfinityRadialWaveform.class);
      lx.registry.addPattern(SketchDemo.class);
      lx.registry.addPattern(SketchStem.class);

      // Examples for teaching and on-boarding developers
      lx.registry.addPattern(BasicRainbowPattern.class);
      lx.registry.addPattern(BassReactive.class);
      lx.registry.addPattern(BassReactiveEdge.class);
      lx.registry.addPattern(TempoReactiveEdge.class);
      lx.registry.addPattern(ArtStandards.class);
      lx.registry.addEffect(titanicsend.effect.BasicShaderEffect.class);
      lx.registry.addEffect(titanicsend.effect.EdgeSieve.class);
      lx.registry.addEffect(titanicsend.effect.NoGapEffect.class);
      lx.registry.addEffect(titanicsend.effect.NDIOutRawEffect.class);
      lx.registry.addEffect(titanicsend.effect.ExplodeEffect.class);
      lx.registry.addEffect(titanicsend.effect.PanelAdjustEffect.class);
      lx.registry.addEffect(BeaconEffect.class);
      lx.registry.addEffect(GlobalPatternControl.class);
      lx.registry.addEffect(RandomStrobeEffect.class);

      // DMX patterns
      lx.registry.addPattern(BeaconDirectPattern.class);
      lx.registry.addPattern(BeaconEasyPattern.class);
      lx.registry.addPattern(BeaconEverythingPattern.class);
      lx.registry.addPattern(BeaconGamePattern.class);
      lx.registry.addPattern(BeaconStraightUpPattern.class);
      lx.registry.addPattern(DjLightsDirectPattern.class);
      lx.registry.addPattern(DjLightsEasyPattern.class);
      lx.registry.addPattern(ExampleDmxTEPerformancePattern.class);

      // Effects
      lx.registry.addEffect(DirectorEffect.class);
      lx.registry.addEffect(SimplifyEffect.class);

      // DMX effects
      lx.registry.addEffect(BeaconStrobeEffect.class);

      // Patterns for DMX input
      lx.registry.addPattern(DmxGridPattern.class);

      // Automatic shader pattern wrapper
      ShaderPatternClassFactory spf = new ShaderPatternClassFactory();
      spf.registerShaders(lx);

      // TODO - The following patterns were removed from the UI prior to EDC 2023 to keep
      // TODO - them from being accidentally activated during a performance.
      // TODO - update/fix as needed!

      // Nonfunctional - throws exception on load
      // lx.registry.addPattern(ReactiveHeartPattern.class);
      // lx.registry.addPattern(SolidPanel.class);
      // lx.registry.addPattern(SolidEdge.class);
      // lx.registry.addPattern(BasicImagePattern.class);
      // lx.registry.addPattern(Bubbles.class);

      // Nonfunctional - need work or additional hardware that will not be at EDC
      // "ShaderToyPattern" in ShaderPanelsPatternConfig.java

      // Useful for test, but might turn the car black in performance
      // lx.registry.removePattern(PlanesPattern.class); // remove pattern added automatically by
      // LX.

      // Frame Rate Killers
      // lx.registry.addEffect(titanicsend.effect.Kaleidoscope.class);
      // "StarryOutrun" in OrganicPatternConfig.java

      @SuppressWarnings("unchecked")
      Function<Class<?>, Class<LXPattern>[]> patternGetter =
          (Class<?> patternConfigClass) ->
              (Class<LXPattern>[])
                  Arrays.stream(patternConfigClass.getDeclaredClasses())
                      .filter(LXPattern.class::isAssignableFrom)
                      .toArray(Class[]::new);

      // Patterns generated via ConstructedShaderPattern
      lx.registry.addPatterns(patternGetter.apply(OrganicPatternConfig.class));
      lx.registry.addPatterns(patternGetter.apply(ShaderPanelsPatternConfig.class));
      lx.registry.addPatterns(patternGetter.apply(ShaderEdgesPatternConfig.class));

      // Test/debug/utility patterns
      lx.registry.addPattern(ModelDebugger.class);
      // lx.registry.addPattern(ModuleEditor.class);
      lx.registry.addPattern(PanelDebugPattern.class);
      lx.registry.addPattern(SignalDebugger.class);
      lx.registry.addPattern(HandTracker.class);
      lx.registry.addPattern(TargetPixelStamper.class);
      // lx.registry.addPattern(ModelFileWriter.class);
      lx.registry.addPattern(TwoColorPattern.class);
      lx.registry.addPattern(MothershipDrivingPattern.class);

      // Midi surface names for use with BomeBox
      lx.engine.midi.registerSurface(APC40Mk2.class);
      // The Director midi surface must be registered *after* the Director and ColorPaletteManager
      lx.engine.midi.registerSurface(DirectorAPCminiMk2.class);
      // lx.engine.midi.registerSurface(MidiNames.BOMEBOX_MIDIFIGHTERTWISTER1,
      // MidiFighterTwister.class);
      // lx.engine.midi.registerSurface(MidiNames.BOMEBOX_MIDIFIGHTERTWISTER2,
      // MidiFighterTwister.class);
      // lx.engine.midi.registerSurface(MidiNames.BOMEBOX_MIDIFIGHTERTWISTER3,
      // MidiFighterTwister.class);
      // lx.engine.midi.registerSurface(MidiNames.BOMEBOX_MIDIFIGHTERTWISTER4,
      // MidiFighterTwister.class);

      // Fast edit: direct chain to SuperMod plugin
      this.superMod.initialize(lx);
      this.superMod.addModulatorSource(this.superModSource);

      // Register midi surface names for Super Mod
      this.superMod.registerAPCmini2("SuperMod Control");
      this.superMod.registerAPCmini2(MidiNames.BOMEBOX_VIRTUAL_APCMINIMK2_SUPERMOD);
      this.superMod.registerMidiFighterTwister(MidiNames.BOMEBOX_MIDIFIGHTERTWISTER1);
      this.superMod.registerMidiFighterTwister(MidiNames.BOMEBOX_MIDIFIGHTERTWISTER2);
      this.superMod.registerMidiFighterTwister(MidiNames.BOMEBOX_MIDIFIGHTERTWISTER3);
      this.superMod.registerMidiFighterTwister(MidiNames.BOMEBOX_MIDIFIGHTERTWISTER4);

      // Custom modulators
      lx.registry.addModulator(Dmx16bitModulator.class);
      lx.registry.addModulator(DmxGridModulator.class);
      // Replaced by Chromatik version:
      // lx.registry.addModulator(DmxColorModulator.class);
      lx.registry.addModulator(DmxDirectorColorModulator.class);
      lx.registry.addModulator(DmxDualRangeModulator.class);
      lx.registry.addModulator(DmxRangeModulator.class);
      lx.registry.addModulator(MultiplierModulator.class);

      // Output modulators
      lx.registry.addModulator(OutputOscFloatModulator.class);
      lx.registry.addModulator(OutputOscTempoModulator.class);
      lx.registry.addModulator(OutputOscColorModulator.class);

      // Custom UI components
      if (lx instanceof LXStudio) {
        // UI: Effects
        ((LXStudio.Registry) lx.registry).addUIDeviceControls(UIRandomStrobeEffect.class);

        // UI: Modulators
        ((LXStudio.Registry) lx.registry).addUIModulatorControls(UIDmx16bitModulator.class);
        ((LXStudio.Registry) lx.registry).addUIModulatorControls(UIDmxGridModulator.class);
        // Replaced by Chromatik version:
        // ((LXStudio.Registry) lx.registry).addUIModulatorControls(UIDmxColorModulator.class);
        ((LXStudio.Registry) lx.registry).addUIModulatorControls(UIDmxDualRangeModulator.class);
        ((LXStudio.Registry) lx.registry).addUIModulatorControls(UIDmxRangeModulator.class);
        ((LXStudio.Registry) lx.registry).addUIModulatorControls(UIMultiplierModulator.class);
      }

      //      int myGigglePixelID = 73; // Looks like "TE"
      //      try {
      //        this.gpListener = new GigglePixelListener(lx, "0.0.0.0", myGigglePixelID);
      //        lx.engine.addLoopTask(this.gpListener);
      //        TE.log("GigglePixel listener created");
      //      } catch (IOException e) {
      //        TE.log("Failed to create GigglePixel listener: " + e.getMessage());
      //      }

      //      // This should of course be in the config, but we leave for the playa in like a week
      //      String destIP = "192.168.42.255";
      //      try {
      //        this.gpBroadcaster =
      //            new GigglePixelBroadcaster(lx, destIP, wholeModel.getName(), myGigglePixelID);
      //        lx.engine.addLoopTask(this.gpBroadcaster);
      //        TE.log("GigglePixel broadcaster created");
      //      } catch (IOException e) {
      //        TE.log("Failed to create GigglePixel broadcaster: " + e.getMessage());
      //      }

      // create our library for autopilot
      TEPatternLibrary library = initializePatternLibrary(lx);

      // create our historian instance
      TEHistorian history = new TEHistorian();

      // create our Autopilot instance, run in general engine loop to
      // ensure performance under load
      this.autopilot = new TEAutopilot(lx, library, history);
      lx.engine.addLoopTask(this.autopilot);
      APC40Mk2.setUserButton(UserButton.USER, this.autopilot.enabled);

      // create our listener for OSC messages
      this.oscListener = new TEOscListener(lx, autopilot);

      // add custom OSC listener to handle OSC messages from ShowKontrol
      // includes an Autopilot ref to store (threadsafe) queue of unread OSC messages
      TE.log("Attaching the OSC message listener to port " + TEShowKontrol.OSC_PORT + " ...");
      try {
        lx.engine
            .osc
            .receiver(TEShowKontrol.OSC_PORT)
            .addListener(
                (message) -> {
                  this.oscListener.onOscMessage(message);
                  lx.engine.osc.receiveActive.setValue(true);
                });
        lx.engine.osc.receiveActive.setValue(true);
      } catch (SocketException sx) {
        sx.printStackTrace();
      }

      //      GPOutput gpOutput = new GPOutput(lx, this.gpBroadcaster);
      //      lx.addOutput(gpOutput);

      TEOscMessage.applyTEOscOutputSettings(lx);

      // Developer/Production Switch
      // Must be after everything else has initialized.
      this.devSwitch = new DevSwitch(lx);
    }

    private TEPatternLibrary initializePatternLibrary(LX lx) {
      // library that will hold metadata about TE patterns for autopilot
      // will not be used if autopilot is disabled
      TEPatternLibrary l = new TEPatternLibrary(lx);

      // aliases to reduce line count below...
      TEPatternLibrary.TEPatternCoverageType covEdges =
          TEPatternLibrary.TEPatternCoverageType.EDGES;
      TEPatternLibrary.TEPatternCoverageType covPanels =
          TEPatternLibrary.TEPatternCoverageType.PANELS;
      TEPatternLibrary.TEPatternCoverageType covPanelPartial =
          TEPatternLibrary.TEPatternCoverageType.PANELS_PARTIAL;
      TEPatternLibrary.TEPatternCoverageType covBoth = TEPatternLibrary.TEPatternCoverageType.BOTH;

      TEPatternLibrary.TEPatternColorCategoryType cPalette =
          TEPatternLibrary.TEPatternColorCategoryType.PALETTE;
      TEPatternLibrary.TEPatternColorCategoryType cWhite =
          TEPatternLibrary.TEPatternColorCategoryType.WHITE;
      TEPatternLibrary.TEPatternColorCategoryType cNonConforming =
          TEPatternLibrary.TEPatternColorCategoryType.NONCONFORMING;

      TEPhrase chorus = TEPhrase.CHORUS;
      TEPhrase down = TEPhrase.DOWN;
      TEPhrase up = TEPhrase.UP;

      // CHORUS patterns
      l.addPattern(NoisePattern.class, covBoth, cPalette, chorus);
      l.addPattern(PBXorcery.class, covPanelPartial, cPalette, chorus);
      l.addPattern(
          ShaderPanelsPatternConfig.NeonBlocks.class, covPanelPartial, cNonConforming, chorus);
      l.addPattern(Audio1.class, covPanelPartial, cPalette, chorus);
      l.addPattern(ShaderPanelsPatternConfig.OutrunGrid.class, covPanels, cNonConforming, chorus);
      l.addPattern(OrganicPatternConfig.MatrixScroller.class, covPanels, cNonConforming, chorus);
      l.addPattern(FollowThatStar.class, covBoth, cPalette, chorus);
      l.addPattern(ShaderPanelsPatternConfig.Marbling.class, covPanels, cNonConforming, chorus);
      l.addPattern(OrganicPatternConfig.NeonCellsLegacy.class, covPanelPartial, cPalette, chorus);
      l.addPattern(
          ShaderPanelsPatternConfig.NeonTriangles.class, covPanels, cNonConforming, chorus);
      l.addPattern(Phasers.class, covPanels, cPalette, chorus);
      l.addPattern(
          ShaderPanelsPatternConfig.PulsingPetriDish.class, covPanels, cNonConforming, chorus);
      l.addPattern(Electric.class, covPanelPartial, cPalette, chorus);
      l.addPattern(ShaderPanelsPatternConfig.AudioTest2.class, covBoth, cNonConforming, chorus);
      l.addPattern(EdgeRunner.class, covEdges, cPalette, chorus);
      l.addPattern(ShaderPanelsPatternConfig.AudioTest2.class, covPanelPartial, cPalette, chorus);
      l.addPattern(
          ShaderPanelsPatternConfig.MetallicWaves.class, covPanelPartial, cPalette, chorus);
      l.addPattern(
          ShaderEdgesPatternConfig.NeonRipplesEdges.class, covPanelPartial, cPalette, chorus);
      l.addPattern(OrganicPatternConfig.WaterEdges.class, covPanelPartial, cPalette, chorus);
      l.addPattern(OrganicPatternConfig.PulseCenter.class, covPanelPartial, cPalette, chorus);
      l.addPattern(OrganicPatternConfig.WavyPanels.class, covPanelPartial, cPalette, chorus);

      // DOWN patterns
      l.addPattern(ShaderPanelsPatternConfig.Galaxy.class, covPanelPartial, cPalette, down);
      l.addPattern(TEGradientPattern.class, covPanelPartial, cPalette, down);
      l.addPattern(OrganicPatternConfig.WaterPanels.class, covPanelPartial, cPalette, down);
      l.addPattern(SimplexPosterized.class, covBoth, cPalette, down);
      l.addPattern(ShaderPanelsPatternConfig.Galaxy.class, covPanelPartial, cPalette, down);
      l.addPattern(ShaderPanelsPatternConfig.SmokeShader.class, covPanelPartial, cPalette, down);
      l.addPattern(TriangleNoise.class, covPanels, cPalette, down);
      l.addPattern(TurbulenceLines.class, covPanels, cPalette, down);
      l.addPattern(ShaderPanelsPatternConfig.StormScanner.class, covPanelPartial, cPalette, down);
      l.addPattern(Phasers.class, covPanelPartial, cPalette, down);

      // UP patterns
      l.addPattern(ShaderPanelsPatternConfig.Marbling.class, covBoth, cPalette, up);
      l.addPattern(TESparklePattern.class, covBoth, cPalette, up);
      l.addPattern(Electric.class, covPanelPartial, cNonConforming, up);
      l.addPattern(ShaderPanelsPatternConfig.Marbling.class, covPanels, cNonConforming, up);
      l.addPattern(ShaderPanelsPatternConfig.SlitheringSnake.class, covPanelPartial, cPalette, up);
      l.addPattern(Audio1.class, covPanelPartial, cPalette, up);
      l.addPattern(SimplexPosterized.class, covPanelPartial, cPalette, up);
      l.addPattern(ShaderPanelsPatternConfig.SmokeShader.class, covPanelPartial, cPalette, up);
      l.addPattern(TriangleNoise.class, covPanelPartial, cPalette, up);
      l.addPattern(TurbulenceLines.class, covPanelPartial, cPalette, up);
      l.addPattern(ShaderEdgesPatternConfig.NeonRipplesEdges.class, covPanelPartial, cPalette, up);
      l.addPattern(ArcEdges.class, covPanelPartial, cPalette, up);
      l.addPattern(LightBeamsAudioReactivePattern.class, covPanelPartial, cPalette, up);

      return l;
    }

    public static final double SLOWMIN = 30;
    public static final double SLOWMAX = 90;

    public void initializeAutopilotLibraryJKB() {
      AutopilotLibrary library = this.autopilotJKB.library;

      // Tell autopilot which parameters to animate

      // Gradient
      library
          .addPattern(heronarts.lx.pattern.color.GradientPattern.class)
          .addParameter(new AutoParameter("gradient", AutoParameter.Scale.ABSOLUTE, .75, 1))
          .addParameter(
              new AutoParameter("xAmount", AutoParameter.Scale.ABSOLUTE, .7, 1, SLOWMIN, SLOWMAX))
          .addParameter(
              new AutoParameter("rotate", AutoParameter.Scale.ABSOLUTE, 1, 1, 0)) // force rotate on
          .addParameter(new AutoParameter("yaw", AutoParameter.Scale.ABSOLUTE, 0, 360, 120));

      // Noise is both a color and pattern
      library
          .addPattern(NoisePattern.class)
          .addParameter(new AutoParameter("scale", Scale.ABSOLUTE, 22, 80, 0)) // Randomize 22-80
          .addParameter(new AutoParameter("midpoint", Scale.ABSOLUTE, 20, 80, 40))
          .addParameter(new AutoParameter("xScale", Scale.NORMALIZED, .25, .75, .1))
          .addParameter(new AutoParameter("yScale", Scale.NORMALIZED, 0, 1, .2))
          .addParameter(new AutoParameter("contrast", Scale.ABSOLUTE, 100, 400, 100))
          .addParameter(new AutoParameter("motionSpeed", Scale.ABSOLUTE, .6, .9, .1))
          .addParameter(new AutoParameter("xMotion", Scale.NORMALIZED, 0, 1, .5))
          .addParameter(new AutoParameter("yMotion", Scale.NORMALIZED, 0, 1, .5));

      // Chase
      library
          .addPattern(heronarts.lx.pattern.strip.ChasePattern.class)
          .addParameter(new AutoParameter("speed", Scale.ABSOLUTE, -20, 40, 20))
          .addParameter(new AutoParameter("size", Scale.ABSOLUTE, 20, 70, 40))
          .addParameter(new AutoParameter("fade", Scale.ABSOLUTE, 20, 60, 20))
          .addParameter(new AutoParameter("chunkSize", Scale.ABSOLUTE, 20, 80, 0))
          .addParameter(new AutoParameter("shift", Scale.ABSOLUTE, 0, 70, 14));

      // Chevron
      library
          .addPattern(heronarts.lx.pattern.form.ChevronPattern.class)
          .addParameter(new AutoParameter("speed", Scale.ABSOLUTE, 45, 75, 20))
          .addParameter(new AutoParameter("xAmt", Scale.ABSOLUTE, 0, 1, .2))
          .addParameter(new AutoParameter("zAmt", Scale.ABSOLUTE, 0, 1, SLOWMIN, SLOWMAX, .5))
          .addParameter(new AutoParameter("sharp", Scale.ABSOLUTE, 1.7, 30, SLOWMIN, SLOWMAX, 20))
          .addParameter(new AutoParameter("stripes", Scale.ABSOLUTE, 1, 4, SLOWMIN, SLOWMAX, 1.75))
          .addParameter(new AutoParameter("yaw", Scale.ABSOLUTE, 0, 360, SLOWMIN, SLOWMAX, 120))
          .addParameter(new AutoParameter("pitch", Scale.ABSOLUTE, 0, 180, SLOWMIN, SLOWMAX));

      // Life (deprecated)
      library
          .addPattern(heronarts.lx.pattern.texture.LifePattern.class)
          .addParameter(new AutoParameter("translateX", Scale.ABSOLUTE, -.7, .7, .9))
          .addParameter(new AutoParameter("yaw", Scale.ABSOLUTE, 0, 360, 180))
          .addParameter(
              new AutoParameter("translateY", Scale.ABSOLUTE, -.4, .7, SLOWMIN, SLOWMAX, .2))
          .addParameter(new AutoParameter("expand", Scale.ABSOLUTE, 1, 3, 1))
          .addParameter(new AutoParameter("pitch", Scale.ABSOLUTE, 175, 211, SLOWMIN, SLOWMAX, 20));

      // Orbox
      library
          .addPattern(heronarts.lx.pattern.form.OrboxPattern.class)
          .addParameter(new AutoParameter("shapeLerp", Scale.NORMALIZED, 0, 1, .5))
          .addParameter(new AutoParameter("fill", Scale.NORMALIZED, 0, .5, .3))
          .addParameter(new AutoParameter("radius", Scale.ABSOLUTE, 0, 100, 50))
          .addParameter(new AutoParameter("width", Scale.ABSOLUTE, 0, 8, 4))
          .addParameter(new AutoParameter("fade", Scale.ABSOLUTE, 5, 100, 30))
          .addParameter(new AutoParameter("xAmt", Scale.ABSOLUTE, 40, 90, 25))
          .addParameter(new AutoParameter("zAmt", Scale.ABSOLUTE, 40, 90, 25))
          .addParameter(new AutoParameter("yaw", Scale.ABSOLUTE, 0, 360, SLOWMIN, SLOWMAX, 180))
          .addParameter(new AutoParameter("shearY", Scale.NORMALIZED, 0, 1, SLOWMIN, SLOWMAX, .7));

      // Planes
      library
          .addPattern(heronarts.lx.pattern.form.PlanesPattern.class)
          .addParameter(
              new AutoParameter(
                  "layer/1/position",
                  Scale.NORMALIZED,
                  0,
                  1,
                  .4)) // Check to see if layered patterns work
      ;

      // Solid
      library
          .addPattern(heronarts.lx.pattern.color.SolidPattern.class)
          .addParameter(new AutoParameter("hue", Scale.NORMALIZED, 0, 1, .2))
          .addParameter(new AutoParameter("saturation", Scale.NORMALIZED, 0, 1, .3));

      // Sparkle
      library
          .addPattern(heronarts.lx.pattern.texture.SparklePattern.class)
          .addParameter(new AutoParameter("maxLevel", Scale.ABSOLUTE, 50, 100, 30))
          .addParameter(new AutoParameter("minLevel", Scale.ABSOLUTE, 42, 70, 20))
          .addParameter(new AutoParameter("density", Scale.ABSOLUTE, 10, 180, SLOWMIN, SLOWMAX, 50))
          .addParameter(new AutoParameter("sharp", Scale.ABSOLUTE, -.5, .5, .3));
    }

    private static final int SUPERMOD_STEM_COLUMN_START = 0;
    private static final int SUPERMOD_STEM_COLUMNS = 4;
    private static final int SUPERMOD_STEM_ROW_ENERGY = 0;
    private static final int SUPERMOD_STEM_ROW_WAVE = 1;

    /** Redirect some of the SuperMod buttons to Audio Stem modulators */
    private final SuperMod.ModulatorSource superModSource =
        (label, col, row) -> {
          if (col >= SUPERMOD_STEM_COLUMN_START
              && col < (SUPERMOD_STEM_COLUMN_START + SUPERMOD_STEM_COLUMNS)
              && (row == SUPERMOD_STEM_ROW_ENERGY || row == SUPERMOD_STEM_ROW_WAVE)) {

            AudioStems.Stem stem = AudioStems.get().stems.get(col);
            AudioStemModulator m = new AudioStemModulator(label + " " + stem.label);
            m.stem.setValue(stem);
            if (row == SUPERMOD_STEM_ROW_ENERGY) {
              m.outputMode.setValue(AudioStemModulator.OutputMode.ENERGY);
            } else {
              m.outputMode.setValue(AudioStemModulator.OutputMode.WAVE);
            }
            return m;
          }

          // If button was not in target range, decline opportunity to build custom modulator
          return null;
        };

    public void initializeUI(LXStudio lx, LXStudio.UI ui) {
      // Here is where you may modify the initial settings of the UI before it is fully
      // built. Note that this will not be called in headless mode. Anything required
      // for headless mode should go in the raw initialize method above.
      log("TEApp.Plugin.initializeUI()");

      ((LXStudio.Registry) lx.registry).addUIDeviceControls(UITEPerformancePattern.class);

      this.superMod.initializeUI(lx, ui);
    }

    public void onUIReady(LXStudio lx, LXStudio.UI ui) {
      // At this point, the LX Studio application UI has been built. You may now add
      // additional views and components to the UI heirarchy.
      log("TEApp.Plugin.onUIReady()");

      // Model pane

      new UIDevSwitch(ui, this.devSwitch, ui.leftPane.model.getContentWidth())
          .addToContainer(ui.leftPane.model, 0);

      //      new GigglePixelUI(
      //              ui, ui.leftPane.model.getContentWidth(), this.gpListener, this.gpBroadcaster)
      //          .addToContainer(ui.leftPane.model, 1);

      new TEUIControls(ui, this.virtualOverlays, ui.leftPane.model.getContentWidth())
          .addToContainer(ui.leftPane.model, 1);

      // Global pane

      // Add UI section for director
      new UIDirector(ui, this.director, ui.leftPane.global.getContentWidth())
          .addToContainer(ui.leftPane.global, 0);

      // Add UI section for autopilot
      new TEUserInterface.AutopilotUISection(ui, this.autopilot)
          .addToContainer(ui.leftPane.global, 6);

      // Add UI section for JKB Autopilot
      // new UIAutopilot(ui, this.autopilotJKB, ui.leftPane.global.getContentWidth())
      //    .addToContainer(ui.leftPane.global, 7);

      // Add UI section for User Presets
      new UIUserPresetManager(ui, lx, ui.leftPane.content.getContentWidth())
          .addToContainer(ui.leftPane.content, 2);

      // Add UI section for User Presets
      new UIUserPresetManager(ui, lx, ui.leftPane.content.getContentWidth())
          .addToContainer(ui.leftPane.content, 2);

      UIColorPaletteManager.addToLeftGlobalPane(ui, this.paletteManagerA, this.paletteManagerB, 4);
      UIColorPaletteManager.addToRightPerformancePane(
          ui, this.paletteManagerA, this.paletteManagerB);

      // Add 3D Ui components
      this.ui3dManager = new UI3DManager(lx, ui, this.virtualOverlays);

      // Set camera zoom and point size to match current model
      applyTECameraPosition();

      // precompile binaries for any new or changed shaders
      ShaderPrecompiler.rebuildCache();

      // Import latest gamepad controllers db
      gamepadEngine.updateGamepadMappings();

      lx.engine.addTask(
          () -> {
            setOscDestinationForIpads();
            // openDelayedFile(lx);
            // Replace old saved destination IPs from project files
            // setOscDestinationForIpads();
          });

      this.superMod.onUIReady(lx, ui);
    }

    public void setOscDestinationForIpads() {
      try {
        this.lx.engine.osc.transmitHost.setValue(PangolinHost.HOSTNAME);
        this.lx.engine.osc.transmitPort.setValue(PangolinHost.PORT);
      } catch (Exception ex) {
        TE.error(ex, "Failed to set destination OSC address to ShowKontrol IP for iPads relay");
      }
    }

    @Override
    public void projectChanged(File file, Change change) {
      if (change == Change.OPEN) {
        applyTECameraPosition();
      }
    }

    /**
     * Sets camera position and point size for the appropriate model. Static model requires manual
     * placement of the camera due to very large scale (1"=50000). Subsequently project files saved
     * with one model type and opened with the other need their camera position updated.
     */
    public void applyTECameraPosition() {
      if (this.lx instanceof LXStudio) {
        LXStudio.UI ui = ((LXStudio) this.lx).ui;
        double pointSize = ui.preview.pointCloud.pointSize.getValue();
        if (pointSize > 500) {
          // Camera position and point size for dynamic model (2024+)
          ui.preview.pointCloud.pointSize.reset();
          ui.preview.camera.radius.reset();
          ui.previewAux.camera.radius.reset();
        }
      }
    }

    @Override
    public void dispose() {
      log("TEApp.Plugin.dispose()");
      this.superMod.removeModulatorSource(this.superModSource);
      this.superMod.dispose();

      this.lx.removeListener(this);
      this.lx.removeProjectListener(this);

      this.devSwitch.dispose();
      this.dmxEngine.dispose();
      this.crutchOSC.dispose();
      this.glEngine.dispose();
      gamepadEngine.dispose();

      ((TEWholeModelDynamic) wholeModel).dispose();
    }
  }

  @Override
  protected void onKeyPressed(KeyEvent keyEvent, char keyChar, int keyCode) {
    // Keyboard shortcut for debugging: Add all patterns to current channel
    // (Ctrl or Meta) + Alt + Shift + A
    if ((keyEvent.isControlDown() || keyEvent.isMetaDown())
        && keyEvent.isAltDown()
        && keyEvent.isShiftDown()
        && keyEvent.getKeyCode() == 65) {
      this.engine.addTask(this::addAllPatterns);
    } else {
      super.onKeyPressed(keyEvent, keyChar, keyCode);
    }
  }

  /** Dev tool: add all patterns in registry to current channel. */
  private void addAllPatterns() {
    LXBus channel = this.engine.mixer.getFocusedChannel();
    if (channel instanceof LXChannel) {
      TE.log(
          "*** Instantiating all %d patterns in registry to channel %s ***",
          this.registry.patterns.size(), channel.getLabel());
      TE.log("Here we gOOOOOOOOOOOO....");
      List<LXPattern> patterns = new ArrayList<LXPattern>();
      for (Class<? extends LXPattern> clazz : this.registry.patterns) {
        try {
          if (TEPerformancePattern.class.isAssignableFrom(clazz)) {
            patterns.add(instantiatePattern(clazz));
          }
        } catch (Exception ex) {
          TE.error(ex, "Broken pattern! Could not instantiate " + clazz);
        }
      }
      patterns.sort((p1, p2) -> p1.getLabel().compareTo(p2.getLabel()));
      for (LXPattern pattern : patterns) {
        try {
          ((LXChannel) channel).addPattern(pattern);
        } catch (Exception ex) {
          TE.error(ex, "Failure adding pattern to channel! ");
        }
      }
    } else {
      TE.error("Selected channel must be a channel and not a group before adding all patterns.");
    }
  }

  @Override
  protected void onGamepadButtonPressed(GamepadEvent gamepadEvent, int button) {
    this.gamepadEngine.lxGamepadButtonPressed(gamepadEvent, button);
  }

  @Override
  protected void onGamepadButtonReleased(GamepadEvent gamepadEvent, int button) {
    this.gamepadEngine.lxGamepadButtonReleased(gamepadEvent, button);
  }

  @Override
  protected void onGamepadAxisChanged(GamepadEvent gamepadEvent, int axis, float value) {
    this.gamepadEngine.lxGamepadAxisChanged(gamepadEvent, axis, value);
  }

  private TEApp(GLXWindow window, Flags flags) throws IOException {
    super(window, flags);
  }

  private static final DateFormat LOG_FILENAME_FORMAT =
      new SimpleDateFormat("'LXStudio-TE-'yyyy.MM.dd-HH.mm.ss'.log'");

  private static String projectFileName = null;

  /**
   * Main interface into the program.
   *
   * @param args Command-line arguments
   */
  public static void main(String[] args) {
<<<<<<< HEAD
    LX.log("Initializing LX version " + LXStudio.VERSION);
    LX.log(
        "Running java "
            + System.getProperty("java.version")
            + " "
            + System.getProperty("java.vendor")
            + " "
            + System.getProperty("os.name")
            + " "
            + System.getProperty("os.version")
            + " "
            + System.getProperty("os.arch"));
    LX.LOG_WARNINGS = true;

    Flags flags = new Flags();
    flags.windowTitle = "Chromatik — Titanic's End";
    flags.windowWidth = WINDOW_WIDTH;
    flags.windowHeight = WINDOW_HEIGHT;
    flags.zeroconf = false;
    flags.classpathPlugins.add(titanicsend.audio.AudioStemsPlugin.class.getTypeName());
    flags.classpathPlugins.add("heronarts.lx.studio.TEApp$Plugin");

    // Always use OpenGL back-end for BGFX on Linux'
    // NOTE: Consider changing this if Chromatik ever implements
    // full Vulkan support.
    if (System.getProperty("os.name").toLowerCase().contains("linux")) {
      flags.useOpenGL = true;
    }

    String logFileName = LOG_FILENAME_FORMAT.format(Calendar.getInstance().getTime());
    File logs = new File(LX.Media.LOGS.getDirName());
    if (!logs.exists()) {
      logs.mkdir();
    }
    setLogFile(new File(LX.Media.LOGS.getDirName(), logFileName));

    boolean headless = false;
    boolean gpuMixer = false;
    File projectFile = null;
    for (int i = 0; i < args.length; ++i) {
      final String arg = args[i];
      if ("--headless".equals(arg)) {
        headless = true;
      } else if (arg.endsWith(".lxp") || arg.endsWith(".lxs")) {
        try {
          projectFileName = arg;
          projectFile = new File(arg);
          LX.log("Received command-line project file name: " + projectFileName);
        } catch (Exception x) {
          LX.error(x, "Command-line project file path invalid: " + arg);
=======
    try {
      String logFileName = LOG_FILENAME_FORMAT.format(Calendar.getInstance().getTime());
      File logs = new File(LX.Media.LOGS.getDirName());
      if (!logs.exists()) {
        logs.mkdir();
      }
      setLogFile(new File(LX.Media.LOGS.getDirName(), logFileName));

      LX.log("Starting Chromatik version " + LXStudio.VERSION);
      LX.log(
          "Running java "
              + System.getProperty("java.version")
              + " "
              + System.getProperty("java.vendor")
              + " "
              + System.getProperty("os.name")
              + " "
              + System.getProperty("os.version")
              + " "
              + System.getProperty("os.arch"));
      LX.LOG_WARNINGS = true;

      Flags flags = new Flags();
      flags.windowTitle = "Chromatik — Titanic's End";
      flags.windowWidth = WINDOW_WIDTH;
      flags.windowHeight = WINDOW_HEIGHT;
      flags.zeroconf = false;
      flags.classpathPlugins.add(titanicsend.audio.AudioStemsPlugin.class.getTypeName());
      flags.classpathPlugins.add("heronarts.lx.studio.TEApp$Plugin");

      if (args.length > 0) {
        final StringBuilder argString = new StringBuilder(256);
        for (String arg : args) {
          argString.append(arg);
          argString.append(" ");
>>>>>>> 74a92952
        }
        log("CLI args: " + argString.toString());
      }

      // Always use OpenGL back-end for BGFX on Linux'
      // NOTE: Consider changing this if Chromatik ever implements
      // full Vulkan support.
      if (Platform.get() == Platform.LINUX) {
        log("Forcing use of OpenGL on Linux");
        flags.useOpenGL = true;
      }

      boolean headless = false;
      File projectFile = null;
      for (int i = 0; i < args.length; ++i) {
        final String arg = args[i];
        if (FLAG_HEADLESS.equals(arg)) {
          headless = true;
        } else if (FLAG_OPENGL.equals(arg)) {
          flags.useOpenGL = true;
        } else if (FLAG_WARNINGS.equals(arg)) {
          LX.LOG_WARNINGS = true;
        } else if (FLAG_DEBUG.equals(arg)) {
          LX.LOG_DEBUG = true;
        } else if (FLAG_DISABLE_ZEROCONF.equals(arg)) {
          flags.zeroconf = false;
        } else if (FLAG_FORCE_OUTPUT.equals(arg)) {
          flags.outputMode = Flags.OutputMode.ACTIVE;
        } else if (FLAG_DISABLE_OUTPUT.equals(arg)) {
          flags.outputMode = Flags.OutputMode.INACTIVE;
        } else if (arg.endsWith(".lxp") || arg.endsWith(".lxs")) {
          try {
            projectFileName = arg;
            projectFile = new File(arg);
            LX.log("Received command-line project file name: " + projectFileName);
          } catch (Exception x) {
            LX.error(x, "Command-line project file path invalid: " + arg);
          }
        } else if (arg.equals("--resolution")) {
          // Parse shader rendering resolution from command line. Resolution is specified as a
          // string
          // in the format "WIDTHxHEIGHT" where WIDTH and HEIGHT are integers. (e.g. "640x480")
          if (i + 1 < args.length) {
            String[] resolution = args[i + 1].split("x");
            if (resolution.length == 2) {
              try {
                glRenderWidth = Integer.parseInt(resolution[0]);
                glRenderHeight = Integer.parseInt(resolution[1]);
                i++; // let the rest of the parser skip the resolution argument
              } catch (NumberFormatException nfx) {
                error("Invalid render resolution: " + args[i + 1]);
              }
              // test for out-of-bounds resolutions, just in case
              if (glRenderWidth < 64
                  || glRenderHeight < 64
                  || glRenderWidth > 4096
                  || glRenderHeight > 4096) {
                error("Invalid render resolution: " + args[i + 1]);
              }
            } else {
              error("Invalid render resolution: " + args[i + 1]);
            }
          } else {
            error("Missing render resolution");
          }
        } else {
          error("Unrecognized CLI argument, ignoring: " + arg);
        }
<<<<<<< HEAD
      } else if (FLAG_GPU_MIXER.equals(arg)) {
        gpuMixer = true;
      } else {
        error("Unrecognized CLI argument, ignoring: " + arg);
=======
>>>>>>> 74a92952
      }

<<<<<<< HEAD
    if (headless) {
      log("Headless CLI flag set, running without UI...");
      headless(flags, projectFile);
    } else {
      try {
        TEApp lx = new TEApp(flags);

        // Enable experimental GPU mixer
        if (gpuMixer) {
          lx.engine.renderMode = LXEngine.RenderMode.GPU;
        }

        // Schedule a task to load the initial project file at launch
        final File finalProjectFile = projectFile;
        final boolean isSchedule = projectFile != null && projectFile.getName().endsWith(".lxs");
        lx.engine.addTask(
            () -> {
              if (isSchedule) {
                lx.preferences.schedulerEnabled.setValue(true);
                LX.log("Opening schedule file: " + finalProjectFile);
                lx.scheduler.openSchedule(finalProjectFile, true);
              } else {
=======
      if (headless) {
        log("Headless CLI flag set, running without UI...");
        headless(flags, projectFile);
        return;
      }

      // Run the full windowed application
      final GLXWindow window = new GLXWindow(flags);
      final File finalProjectFile = projectFile;

      // Start the GLX Chromatik application on another thread
      new Thread(
              () -> {
>>>>>>> 74a92952
                try {
                  applicationThread(window, flags, finalProjectFile);
                } catch (Throwable x) {
                  error(
                      x,
                      "Unhandled exception in Chromatik application thread: "
                          + x.getLocalizedMessage());
                }
              })
          .start();

      // Run the main event loop
      window.main();

    } catch (Throwable x) {
      error(x, "Unhandled exception in Chromatik.main: " + x.getLocalizedMessage());
    }
  }

  private static void applicationThread(GLXWindow window, Chromatik.Flags flags, File projectFile)
      throws IOException {
    final TEApp lx = new TEApp(window, flags);

    // Schedule a task to load the initial project file at launch
    final File finalProjectFile = projectFile;
    final boolean isSchedule = projectFile != null && projectFile.getName().endsWith(".lxs");
    lx.engine.addTask(
        () -> {
          if (isSchedule) {
            lx.preferences.schedulerEnabled.setValue(true);
            LX.log("Opening schedule file: " + finalProjectFile);
            lx.scheduler.openSchedule(finalProjectFile, true);
          } else {
            try {
              lx.preferences.loadInitialProject(finalProjectFile);
            } catch (Exception x) {
              error(x, "Exception loading initial project: " + x.getLocalizedMessage());
            }
            lx.preferences.loadInitialSchedule();
          }
        });

    // Run the application UI!
    lx.run();
  }

  public static void headless(Flags flags, File projectFile) {
    final LX lx = new LX(flags);
    if (projectFile != null) {
      boolean isSchedule = projectFile.getName().endsWith(".lxs");
      if (!projectFile.exists()) {
        error((isSchedule ? "Schedule" : "Project") + " file does not exist: " + projectFile);
      } else {
        if (isSchedule) {
          lx.preferences.schedulerEnabled.setValue(true);
          log("Opening schedule file: " + projectFile);
          lx.scheduler.openSchedule(projectFile, true);
        } else {
          log("Opening project file: " + projectFile);
          lx.openProject(projectFile);
        }
      }
    } else {
      error("No project or schedule file specified in headless mode, this will be uneventful...");
    }
    lx.engine.start();
  }
}<|MERGE_RESOLUTION|>--- conflicted
+++ resolved
@@ -924,58 +924,6 @@
    * @param args Command-line arguments
    */
   public static void main(String[] args) {
-<<<<<<< HEAD
-    LX.log("Initializing LX version " + LXStudio.VERSION);
-    LX.log(
-        "Running java "
-            + System.getProperty("java.version")
-            + " "
-            + System.getProperty("java.vendor")
-            + " "
-            + System.getProperty("os.name")
-            + " "
-            + System.getProperty("os.version")
-            + " "
-            + System.getProperty("os.arch"));
-    LX.LOG_WARNINGS = true;
-
-    Flags flags = new Flags();
-    flags.windowTitle = "Chromatik — Titanic's End";
-    flags.windowWidth = WINDOW_WIDTH;
-    flags.windowHeight = WINDOW_HEIGHT;
-    flags.zeroconf = false;
-    flags.classpathPlugins.add(titanicsend.audio.AudioStemsPlugin.class.getTypeName());
-    flags.classpathPlugins.add("heronarts.lx.studio.TEApp$Plugin");
-
-    // Always use OpenGL back-end for BGFX on Linux'
-    // NOTE: Consider changing this if Chromatik ever implements
-    // full Vulkan support.
-    if (System.getProperty("os.name").toLowerCase().contains("linux")) {
-      flags.useOpenGL = true;
-    }
-
-    String logFileName = LOG_FILENAME_FORMAT.format(Calendar.getInstance().getTime());
-    File logs = new File(LX.Media.LOGS.getDirName());
-    if (!logs.exists()) {
-      logs.mkdir();
-    }
-    setLogFile(new File(LX.Media.LOGS.getDirName(), logFileName));
-
-    boolean headless = false;
-    boolean gpuMixer = false;
-    File projectFile = null;
-    for (int i = 0; i < args.length; ++i) {
-      final String arg = args[i];
-      if ("--headless".equals(arg)) {
-        headless = true;
-      } else if (arg.endsWith(".lxp") || arg.endsWith(".lxs")) {
-        try {
-          projectFileName = arg;
-          projectFile = new File(arg);
-          LX.log("Received command-line project file name: " + projectFileName);
-        } catch (Exception x) {
-          LX.error(x, "Command-line project file path invalid: " + arg);
-=======
     try {
       String logFileName = LOG_FILENAME_FORMAT.format(Calendar.getInstance().getTime());
       File logs = new File(LX.Media.LOGS.getDirName());
@@ -1011,7 +959,6 @@
         for (String arg : args) {
           argString.append(arg);
           argString.append(" ");
->>>>>>> 74a92952
         }
         log("CLI args: " + argString.toString());
       }
@@ -1025,6 +972,7 @@
       }
 
       boolean headless = false;
+      boolean gpuMixer = false;
       File projectFile = null;
       for (int i = 0; i < args.length; ++i) {
         final String arg = args[i];
@@ -1077,42 +1025,13 @@
           } else {
             error("Missing render resolution");
           }
+        } else if (FLAG_GPU_MIXER.equals(arg)) {
+          gpuMixer = true;
         } else {
           error("Unrecognized CLI argument, ignoring: " + arg);
         }
-<<<<<<< HEAD
-      } else if (FLAG_GPU_MIXER.equals(arg)) {
-        gpuMixer = true;
-      } else {
-        error("Unrecognized CLI argument, ignoring: " + arg);
-=======
->>>>>>> 74a92952
-      }
-
-<<<<<<< HEAD
-    if (headless) {
-      log("Headless CLI flag set, running without UI...");
-      headless(flags, projectFile);
-    } else {
-      try {
-        TEApp lx = new TEApp(flags);
-
-        // Enable experimental GPU mixer
-        if (gpuMixer) {
-          lx.engine.renderMode = LXEngine.RenderMode.GPU;
-        }
-
-        // Schedule a task to load the initial project file at launch
-        final File finalProjectFile = projectFile;
-        final boolean isSchedule = projectFile != null && projectFile.getName().endsWith(".lxs");
-        lx.engine.addTask(
-            () -> {
-              if (isSchedule) {
-                lx.preferences.schedulerEnabled.setValue(true);
-                LX.log("Opening schedule file: " + finalProjectFile);
-                lx.scheduler.openSchedule(finalProjectFile, true);
-              } else {
-=======
+      }
+
       if (headless) {
         log("Headless CLI flag set, running without UI...");
         headless(flags, projectFile);
@@ -1122,13 +1041,13 @@
       // Run the full windowed application
       final GLXWindow window = new GLXWindow(flags);
       final File finalProjectFile = projectFile;
+      final boolean enableGpuMixer = gpuMixer;
 
       // Start the GLX Chromatik application on another thread
       new Thread(
               () -> {
->>>>>>> 74a92952
                 try {
-                  applicationThread(window, flags, finalProjectFile);
+                  applicationThread(window, flags, finalProjectFile, enableGpuMixer);
                 } catch (Throwable x) {
                   error(
                       x,
@@ -1146,9 +1065,14 @@
     }
   }
 
-  private static void applicationThread(GLXWindow window, Chromatik.Flags flags, File projectFile)
+  private static void applicationThread(GLXWindow window, Chromatik.Flags flags, File projectFile, boolean gpuMixer)
       throws IOException {
     final TEApp lx = new TEApp(window, flags);
+
+    // Enable experimental GPU mixer
+    if (gpuMixer) {
+      lx.engine.renderMode = LXEngine.RenderMode.GPU;
+    }
 
     // Schedule a task to load the initial project file at launch
     final File finalProjectFile = projectFile;
